--- conflicted
+++ resolved
@@ -15,17 +15,14 @@
             Filter filter
             );
 
-<<<<<<< HEAD
-    void ResampleCLAHE_cuda(
-            StructuredVolume& dst,
-            StructuredVolume& src
-            );
-=======
     void Resample_cuda(
             StructuredVolume& dst,
             HierarchicalVolume& src,
             Filter filter
             );
 
->>>>>>> 89d9f19f
+    void ResampleCLAHE_cuda(
+            StructuredVolume& dst,
+            StructuredVolume& src
+            );
 } // vkt