// This file is distributed under the MIT license.
// See the LICENSE file for details.

#pragma once

#include "common.hpp"
#include "forward.hpp"

/*! @file  Resample.hpp
 * @brief  Resample volumes in space and regarding their data format
 */
namespace vkt
{
    enum class Filter
    {
        Nearest,
        Linear,
    };

    //! Resample in space and/or regarding data format
    VKTAPI Error Resample(StructuredVolume& dst,
                          StructuredVolume& src,
                          Filter filter);

<<<<<<< HEAD
    //! Resample using contrast limited adaptive histogram equalization
    VKTAPI Error ResampleCLAHE(StructuredVolume& dst,
                               StructuredVolume& src);
=======
    VKTAPI Error Resample(StructuredVolume& dst,
                          HierarchicalVolume& src,
                          Filter filter);
>>>>>>> 89d9f19f
} // vkt<|MERGE_RESOLUTION|>--- conflicted
+++ resolved
@@ -22,13 +22,11 @@
                           StructuredVolume& src,
                           Filter filter);
 
-<<<<<<< HEAD
+    VKTAPI Error Resample(StructuredVolume& dst,
+                          HierarchicalVolume& src,
+                          Filter filter);
+
     //! Resample using contrast limited adaptive histogram equalization
     VKTAPI Error ResampleCLAHE(StructuredVolume& dst,
                                StructuredVolume& src);
-=======
-    VKTAPI Error Resample(StructuredVolume& dst,
-                          HierarchicalVolume& src,
-                          Filter filter);
->>>>>>> 89d9f19f
 } // vkt